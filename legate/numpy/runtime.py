# Copyright 2021 NVIDIA Corporation
#
# Licensed under the Apache License, Version 2.0 (the "License");
# you may not use this file except in compliance with the License.
# You may obtain a copy of the License at
#
#     http://www.apache.org/licenses/LICENSE-2.0
#
# Unless required by applicable law or agreed to in writing, software
# distributed under the License is distributed on an "AS IS" BASIS,
# WITHOUT WARRANTIES OR CONDITIONS OF ANY KIND, either express or implied.
# See the License for the specific language governing permissions and
# limitations under the License.
#

from __future__ import absolute_import, division, print_function

import inspect
import struct
import sys
from functools import reduce

import numpy as np

import legate.core.types as ty
from legate.core import (
    LEGATE_MAX_DIM,
    AffineTransform,
    ExternalAllocation,
    FieldID,
    Future,
    FutureMap,
    Region,
    legion,
)
from legate.core.runtime import RegionField

from .config import *  # noqa F403
from .deferred import DeferredArray
from .eager import EagerArray
from .lazy import LazyArray
from .thunk import NumPyThunk
from .utils import calculate_volume, get_arg_dtype


class Callsite(object):
    def __init__(self, filename, lineno, funcname, context=None, index=None):
        self.filename = filename
        self.lineno = lineno
        self.funcname = funcname
        if context is not None:
            self.line = context[index]
        else:
            self.line = None

    def __eq__(self, rhs):
        if self.filename != rhs.filename:
            return False
        if self.lineno != rhs.lineno:
            return False
        if self.funcname != rhs.funcname:
            return False
        return True

    def __hash__(self):
        return hash(self.filename) ^ hash(self.lineno) ^ hash(self.funcname)

    def __repr__(self):
        return (
            "Callsite "
            + str(self.filename)
            + ":"
            + str(self.lineno)
            + " "
            + str(self.funcname)
            + ("\n" + self.line)
            if self.line is not None
            else ""
        )


_supported_dtypes = {
    np.bool_: ty.bool_,
    np.int8: ty.int8,
    np.int16: ty.int16,
    np.int32: ty.int32,
    np.int: ty.int64,
    np.int64: ty.int64,
    np.uint8: ty.uint8,
    np.uint16: ty.uint16,
    np.uint32: ty.uint32,
    np.uint: ty.uint64,
    np.uint64: ty.uint64,
    np.float16: ty.float16,
    np.float32: ty.float32,
    np.float: ty.float64,
    np.float64: ty.float64,
    np.complex64: ty.complex64,
    np.complex128: ty.complex128,
}


class NumPyAllocation(ExternalAllocation):
    def __init__(self, array):
        self._array = array

    @property
    def memoryview(self):
        return memoryview(self._array.data)

    @property
    def address(self):
        return int(self._array.ctypes.data)

    def __eq__(self, other):
        return (
            isinstance(other, NumPyAllocation) and self._array is other._array
        )


class Runtime(object):
    __slots__ = [
        "legate_context",
        "legate_runtime",
        "current_random_epoch",
        "max_eager_volume",
        "test_mode",
        "shadow_debug",
        "callsite_summaries",
        "first_task_id",
        "mapper_id",
        "first_redop_id",
        "first_proj_id",
        "destroyed",
    ]

    def __init__(self, legate_context):
        self.legate_context = legate_context
        self.legate_runtime = get_legate_runtime()
        self.current_random_epoch = 0
        self.destroyed = False

        # Get the initial task ID and mapper ID
        self.mapper_id = legate_context.first_mapper_id
        self.first_redop_id = legate_context.first_redop_id

        self.max_eager_volume = self.legate_context.get_tunable(
            NumPyTunable.MAX_EAGER_VOLUME,
            ty.int32,
        )

        # Make sure that our NumPyLib object knows about us so it can destroy
        # us
        numpy_lib.set_runtime(self)
        self._register_dtypes()
        self._parse_command_args()

    def _register_dtypes(self):
        type_system = self.legate_context.type_system
        for numpy_type, core_type in _supported_dtypes.items():
            type_system.make_alias(np.dtype(numpy_type), core_type)

    def _parse_command_args(self):
        try:
            # Prune it out so the application does not see it
            sys.argv.remove("-lg:numpy:shadow")
            self.shadow_debug = True
        except ValueError:
            self.shadow_debug = False
        try:
            # Prune it out so the application does not see it
            sys.argv.remove("-lg:numpy:test")
            self.test_mode = True
        except ValueError:
            self.test_mode = False
        try:
            # Prune it out so the application does not see it
            sys.argv.remove("-lg:numpy:summarize")
            self.callsite_summaries = dict()
        except ValueError:
            self.callsite_summaries = None

    def get_arg_dtype(self, value_dtype):
        arg_dtype = get_arg_dtype(value_dtype)
        type_system = self.legate_context.type_system
        if arg_dtype not in type_system:
            # We assign T's type code to Argval<T>
            code = type_system[value_dtype].code
            type_system.add_type(arg_dtype, arg_dtype.itemsize, code)
        return arg_dtype

    def destroy(self):
        assert not self.destroyed
        if self.callsite_summaries is not None:
            num_gpus = self.legate_context.get_tunable(
                NumPyTunable.NUM_GPUS,
                ty.int32,
            )
            print(
                "---------------- Legate.NumPy Callsite Summaries "
                "----------------"
            )
            for callsite, counts in sorted(
                self.callsite_summaries.items(),
                key=lambda site: (
                    site[0].filename,
                    site[0].lineno,
                    site[0].funcname,
                ),
            ):
                print(
                    str(callsite.funcname)
                    + " @ "
                    + str(callsite.filename)
                    + ":"
                    + str(callsite.lineno)
                )
                print("  Invocations: " + str(counts[1]))
                if num_gpus > 0:
                    print(
                        "  Legion GPU Accelerated: %d (%.2f%%)"
                        % (counts[0], (100.0 * counts[0]) / counts[1])
                    )
                else:
                    print(
                        "  Legion CPU Accelerated: %d (%.2f%%)"
                        % (counts[0], (100.0 * counts[0]) / counts[1])
                    )
            print(
                "-------------------------------------------------------------"
                "----"
            )
            self.callsite_summaries = None
        self.destroyed = True

    def create_callsite(self, stacklevel):
        assert stacklevel > 0
        stack = inspect.stack()
        caller_frame = stack[stacklevel]
        callee_frame = stack[stacklevel - 1]
        return Callsite(
            caller_frame[1],
            caller_frame[2],
            callee_frame[3],
            caller_frame[4],
            caller_frame[5],
        )

    def profile_callsite(self, stacklevel, accelerated, callsite=None):
        if self.callsite_summaries is None:
            return
        if callsite is None:
            callsite = self.create_callsite(stacklevel + 1)
        assert isinstance(callsite, Callsite)
        # Record the callsite if we haven't done so already
        if callsite in self.callsite_summaries:
            counts = self.callsite_summaries[callsite]
            self.callsite_summaries[callsite] = (
                counts[0] + 1 if accelerated else 0,
                counts[1] + 1,
            )
        else:
            self.callsite_summaries[callsite] = (1 if accelerated else 0, 1)

<<<<<<< HEAD
    def create_scalar(self, array, dtype, shape=None, wrap=False):
=======
    # This function packs data in the format expected by UntypedScalar,
    # so any Future creation in this library should go through this.
    def create_scalar(self, array: memoryview, dtype, shape=None, wrap=False):
        if dtype.kind == "V":
            is_arg = True
            code = numpy_field_type_offsets[get_arg_value_dtype(dtype)]
        else:
            is_arg = False
            code = numpy_field_type_offsets[dtype.type]
>>>>>>> 08374d1d
        data = array.tobytes()
        buf = struct.pack(f"{len(data)}s", data)
        future = self.legate_runtime.create_future(buf, len(buf))
        if wrap:
            assert all(extent == 1 for extent in shape)
            assert shape is not None
            store = self.legate_context.create_store(
                dtype,
                shape=shape,
                storage=future,
                optimize_scalar=True,
            )
            result = DeferredArray(self, store, dtype=dtype)
            if self.shadow_debug:
                result.shadow = EagerArray(self, np.array(array))
        else:
            result = future
        return result

    def set_next_random_epoch(self, epoch):
        self.current_random_epoch = epoch

    def get_next_random_epoch(self):
        result = self.current_random_epoch
        self.current_random_epoch += 1
        return result

    def is_supported_type(self, dtype):
        return np.dtype(dtype) in self.legate_context.type_system

    def get_numpy_thunk(self, obj, stacklevel, share=False, dtype=None):
        # Check to see if this object implements the Legate data interface
        if hasattr(obj, "__legate_data_interface__"):
            legate_data = obj.__legate_data_interface__
            if legate_data["version"] != 1:
                raise NotImplementedError(
                    "Need support for other Legate data interface versions"
                )
            data = legate_data["data"]
            if len(data) != 1:
                raise ValueError("Legate data must be array-like")
            field = next(iter(data))
            array = data[field]
            stores = array.stores()
            if len(stores) != 2:
                raise ValueError("Legate data must be array-like")
            if stores[0] is not None:
                raise NotImplementedError("Need support for masked arrays")
            store = stores[1]
            kind = store.kind
            dtype = np.dtype(store.type.to_pandas_dtype())
            primitive = store.storage
            if kind == Future:
                return DeferredArray(self, primitive, shape=(), dtype=dtype)
            elif kind == FutureMap:
                raise NotImplementedError("Need support for FutureMap inputs")
            elif kind == (Region, FieldID):
                region_field = self.instantiate_region_field(
                    primitive[0], primitive[1].field_id, dtype
                )
            elif kind == (Region, int):
                region_field = self.instantiate_region_field(
                    primitive[0], primitive[1], dtype
                )
            else:
                raise TypeError("Unknown LegateStore type")
            return DeferredArray(self, region_field, region_field.shape, dtype)
        # See if this is a normal numpy array
        if not isinstance(obj, np.ndarray):
            # If it's not, make it into a numpy array
            if share:
                obj = np.asarray(obj, dtype=dtype)
            else:
                obj = np.array(obj, dtype=dtype)
        elif dtype is not None and dtype != obj.dtype:
            obj = obj.astype(dtype)
        elif not share:
            obj = obj.copy()
        return self.find_or_create_array_thunk(
            obj, stacklevel=(stacklevel + 1), share=share
        )

    def instantiate_region_field(self, region, fid, dtype):
        if region.parent is None:
            # This is just a top-level region so the conversion is easy
            bounds = region.index_space.domain
            if not bounds.dense:
                raise ValueError(
                    "legate.numpy currently only support "
                    + "dense legate thunks"
                )
            # figure out the shape and transform for this top-level region
            shape = ()
            need_transform = False
            for idx in range(bounds.rect.dim):
                if bounds.rect.lo[idx] != 0:
                    shape += ((bounds.rect.hi[idx] - bounds.rect.lo[idx]) + 1,)
                    need_transform = True
                else:
                    shape += (bounds.rect.hi[idx] + 1,)
            # Make the field
            field = Field(self.runtime, region, fid, dtype, shape, own=False)
            # If we need a transform then compute that now
            if need_transform:
                transform = AffineTransform(len(shape), len(shape), True)
                for idx in range(bounds.rect.dim):
                    transform.offset[idx] = bounds.rect[idx]
            else:
                transform = None
            region_field = RegionField(
                self, region, field, shape, transform=transform
            )
        else:
            raise NotImplementedError(
                "legate.numpy needs to handle " + "subregion legate thunk case"
            )
        return region_field

    def has_external_attachment(self, array):
        assert array.base is None or not isinstance(array.base, np.ndarray)
        return self.legate_runtime.has_attachment(NumPyAllocation(array))

    @staticmethod
    def compute_parent_child_mapping(array):
        # We need an algorithm for figuring out how to compute the
        # slice object that was used to generate a child array from
        # a parent array so we can build the same mapping from a
        # logical region to a subregion
        parent_ptr = int(array.base.ctypes.data)
        child_ptr = int(array.ctypes.data)
        assert child_ptr >= parent_ptr
        ptr_diff = child_ptr - parent_ptr
        parent_shape = array.base.shape
        div = (
            reduce(lambda x, y: x * y, parent_shape)
            if len(parent_shape) > 1
            else parent_shape[0]
        )
        div *= array.dtype.itemsize
        offsets = list()
        # Compute the offsets in the parent index
        for n in parent_shape:
            mod = div
            div //= n
            offsets.append((ptr_diff % mod) // div)
        assert div == array.dtype.itemsize
        # Now build the view and dimmap for the parent to create the view
        key = ()
        view = ()
        dim_map = ()
        child_idx = 0
        child_strides = tuple(array.strides)
        parent_strides = tuple(array.base.strides)
        for idx in range(array.base.ndim):
            # Handle the adding and removing dimension cases
            if parent_strides[idx] == 0:
                # This was an added dimension in the parent
                if child_strides[child_idx] == 0:
                    # Kept an added dimension
                    key += (slice(None, None, None),)
                    view += (slice(None, None, None),)
                    dim_map += (0,)
                else:
                    # Removed an added dimension
                    key += (slice(None, None, None),)
                    view += (slice(0, 1, 1),)
                    dim_map += (-1,)
                child_idx += 1
                continue
            elif child_idx == array.ndim:
                key += (slice(offsets[idx], offsets[idx] + 1, 1),)
                view += (slice(offsets[idx], offsets[idx] + 1, 1),)
                dim_map += (-1,)
                continue
            elif child_strides[child_idx] == 0:
                # Added dimension in the child not in the parent
                while child_strides[child_idx] == 0:
                    key += (np.newaxis,)
                    view += (slice(0, 1, 1),)
                    dim_map += (1,)
                    child_idx += 1
                # Fall through to the base case
            # Stides in the child should always be greater than or equal
            # to the strides in the parent, if they're not, then that
            # must be an added dimension
            start = offsets[idx]
            if child_strides[child_idx] < parent_strides[idx]:
                key += (slice(start, start + 1, 1),)
                view += (slice(start, start + 1, 1),)
                dim_map += (-1,)
                # Doesn't count against the child_idx
            else:
                stride = child_strides[child_idx] // parent_strides[idx]
                stop = start + stride * array.shape[child_idx]
                key += (slice(start, stop, stride),)
                view += (slice(start, stop, stride),)
                dim_map += (0,)
                child_idx += 1
        assert child_idx <= array.ndim
        if child_idx < array.ndim:
            return None, None, None
        else:
            return key, view, dim_map

    def find_or_create_array_thunk(
        self, array, stacklevel, share=False, defer=False
    ):
        assert isinstance(array, np.ndarray)
        # We have to be really careful here to handle the case of
        # aliased numpy arrays that are passed in from the application
        # In case of aliasing we need to make sure that they are
        # mapped to the same logical region. The way we handle this
        # is to always create the thunk for the root array and
        # then create sub-thunks that mirror the array views
        if array.base is not None and isinstance(array.base, np.ndarray):
            key, view, dim_map = self.compute_parent_child_mapping(array)
            if key is None:
                # This base array wasn't made with a view
                if not share:
                    return self.find_or_create_array_thunk(
                        array.copy(),
                        stacklevel=(stacklevel + 1),
                        share=False,
                        defer=defer,
                    )
                raise NotImplementedError(
                    "legate.numpy does not currently know "
                    + "how to attach to array views that are not affine "
                    + "transforms of their parent array."
                )
            parent_thunk = self.find_or_create_array_thunk(
                array.base,
                stacklevel=(stacklevel + 1),
                share=share,
                defer=defer,
            )
            # Don't store this one in the ptr_to_thunk as we only want to
            # store the root ones
            return parent_thunk.get_item(
                key=key,
                stacklevel=(stacklevel + 1),
                view=view,
                dim_map=dim_map,
            )
        elif array.size == 0:
            # We always store completely empty arrays with eager thunks
            assert not defer
            return EagerArray(self, array)
        # Once it's a normal numpy array we can make it into one of our arrays
        # Check to see if it is a type that we support for doing deferred
        # execution and big enough to be worth off-loading onto Legion
        if self.is_supported_type(array.dtype) and (
            defer
            or not self.is_eager_shape(array.shape)
            or self.has_external_attachment(array)
        ):
            if array.size == 1 and not share:
                # This is a single value array
                result = self.create_scalar(
                    array.data,
                    array.dtype,
                    array.shape,
                    wrap=True,
                )
                # We didn't attach to this so we don't need to save it
                return result
            else:
                # This is not a scalar so make a field
                store = self.legate_context.attach_external_allocation(
                    NumPyAllocation(array),
                    array.shape,
                    array.dtype,
                    share,
                )
                result = DeferredArray(
                    self,
                    store,
                    dtype=array.dtype,
                    numpy_array=array if share else None,
                )
            # If we're doing shadow debug make an EagerArray shadow
            if self.shadow_debug:
                result.shadow = EagerArray(self, array.copy(), shadow=True)
        else:
            assert not defer
            # Make this into an eager evaluated thunk
            result = EagerArray(self, array)
        return result

    def create_empty_thunk(self, shape, dtype, inputs=None):
        # Convert to a tuple type if necessary
        if type(shape) == int:
            shape = (shape,)
        if self.is_supported_type(dtype) and not (
            self.is_eager_shape(shape) and self.are_all_eager_inputs(inputs)
        ):
            store = self.legate_context.create_store(
                dtype, shape=shape, optimize_scalar=True
            )
            result = DeferredArray(self, store, dtype=dtype)
            # If we're doing shadow debug make an EagerArray shadow
            if self.shadow_debug:
                result.shadow = EagerArray(
                    self,
                    np.empty(shape, dtype=dtype),
                    shadow=True,
                )
            return result
        else:
            return EagerArray(self, np.empty(shape, dtype=dtype))

    def create_unbound_thunk(self, dtype):
        store = self.legate_context.create_store(dtype)
        return DeferredArray(self, store, dtype=dtype)

    def is_eager_shape(self, shape):
        volume = calculate_volume(shape)
        # Empty arrays are ALWAYS eager
        if volume == 0:
            return True
        # If we're testing then the answer is always no
        if self.test_mode:
            return False
        # Note the off by 1 case here, technically arrays with size
        # up to LEGATE_MAX_DIM inclusive should be allowed, but we
        # often use an extra dimension for reductions in legate.numpy
        if len(shape) >= LEGATE_MAX_DIM:
            return True
        if len(shape) == 0:
            return self.max_eager_volume > 0
        # See if the volume is large enough
        return volume <= self.max_eager_volume

    @staticmethod
    def are_all_eager_inputs(inputs):
        if inputs is None:
            return True
        for inp in inputs:
            assert isinstance(inp, NumPyThunk)
            if not isinstance(inp, EagerArray):
                return False
        return True

    @staticmethod
    def is_eager_array(array):
        return isinstance(array, EagerArray)

    @staticmethod
    def is_deferred_array(array):
        return isinstance(array, DeferredArray)

    @staticmethod
    def is_lazy_array(array):
        return isinstance(array, LazyArray)

    def to_eager_array(self, array, stacklevel):
        if self.is_eager_array(array):
            return array
        elif self.is_deferred_array(array):
            return EagerArray(self, array.__numpy_array__())
        elif self.is_lazy_array(array):
            raise NotImplementedError("convert lazy array to eager array")
        else:
            raise RuntimeError("invalid array type")

    def to_deferred_array(self, array, stacklevel):
        if self.is_deferred_array(array):
            return array
        elif self.is_eager_array(array):
            return array.to_deferred_array(stacklevel=(stacklevel + 1))
        elif self.is_lazy_array(array):
            raise NotImplementedError("convert lazy array to deferred array")
        else:
            raise RuntimeError("invalid array type")

    def to_lazy_array(self, array, stacklevel):
        if self.is_lazy_array(array):
            return array
        elif self.is_deferred_array(array):
            raise NotImplementedError("convert deferred array to lazy array")
        elif self.is_eager_array(array):
            raise NotImplementedError("convert eager array to lazy array")
        else:
            raise RuntimeError("invalid array type")

    def get_task_id(self, op_code):
        return self.first_task_id + op_code.value

    def _convert_reduction_op_id(self, redop_id, field_dtype):
        base = (
            legion.LEGION_REDOP_BASE
            if redop_id < legion.LEGION_REDOP_KIND_TOTAL
            else self.first_redop_id
        )
        result = base + redop_id * legion.LEGION_TYPE_TOTAL
        return result + numpy_field_type_offsets[field_dtype.type]

    def get_unary_reduction_op_id(self, op, field_dtype):
        redop_id = numpy_unary_reduction_op_offsets[op]
        return self._convert_reduction_op_id(redop_id, field_dtype)

    def get_reduction_identity(self, op, dtype):
        return numpy_unary_reduction_identities[op](dtype)

    def check_shadow(self, thunk, op):
        assert thunk.shadow is not None
        # Check the kind of this array and see if we should use allclose or
        # array_equal
        legate_result = thunk.__numpy_array__()
        numpy_result = thunk.shadow.__numpy_array__()

        if thunk.dtype.kind == "f":
            passed = np.allclose(legate_result, numpy_result)
        else:
            passed = np.array_equal(legate_result, numpy_result)
        if not passed:
            print("===== Legate =====")
            print(legate_result)
            print("===== NumPy =====")
            print(numpy_result)
            raise RuntimeError(f"Shadow array check failed for {op}")


runtime = Runtime(numpy_context)<|MERGE_RESOLUTION|>--- conflicted
+++ resolved
@@ -262,19 +262,7 @@
         else:
             self.callsite_summaries[callsite] = (1 if accelerated else 0, 1)
 
-<<<<<<< HEAD
-    def create_scalar(self, array, dtype, shape=None, wrap=False):
-=======
-    # This function packs data in the format expected by UntypedScalar,
-    # so any Future creation in this library should go through this.
     def create_scalar(self, array: memoryview, dtype, shape=None, wrap=False):
-        if dtype.kind == "V":
-            is_arg = True
-            code = numpy_field_type_offsets[get_arg_value_dtype(dtype)]
-        else:
-            is_arg = False
-            code = numpy_field_type_offsets[dtype.type]
->>>>>>> 08374d1d
         data = array.tobytes()
         buf = struct.pack(f"{len(data)}s", data)
         future = self.legate_runtime.create_future(buf, len(buf))
